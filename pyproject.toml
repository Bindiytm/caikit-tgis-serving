--- conflicted
+++ resolved
@@ -7,13 +7,8 @@
 
 [tool.poetry.dependencies]
 python = "~3.9"
-<<<<<<< HEAD
-caikit = "0.26.12"
-caikit-nlp = "0.4.3"
-=======
 caikit = "0.26.18"
 caikit-nlp = "0.4.8"
->>>>>>> ad2a7e5e
 caikit-tgis-backend = "0.1.31"
 
 [build-system]
