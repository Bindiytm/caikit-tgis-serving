# KServe with Caikit + TGIS runtime

## Prerequisite
- Openshift Cluster 
  - This doc is written based on ROSA cluster
  - many of the tasks in this tutorial require cluster-admin permission level (e.g., install operators, set service-mesh configuration, enable http2, etc)
- CLI tools
  - oc cli
- To enable metrics
  - cluster-admin is needed to enable User Workload Monitoring on the cluster
  - [Enable User Workload Monitoring](#enable-user-workload-monitoring)
  - [Configure User Workload Monitoring](#configure-user-workload-monitoring)

- http2 enabled in the cluster

- [Installed operators](#prerequisite-installation)
  - [Kiali](https://docs.openshift.com/container-platform/4.13/service_mesh/v2x/installing-ossm.html)
  - [Red Hat OpenShift distributed tracing platform](https://docs.openshift.com/container-platform/4.13/service_mesh/v2x/installing-ossm.html)
  - [Red Hat OpenShift Service Mesh](https://docs.openshift.com/container-platform/4.13/service_mesh/v2x/installing-ossm.html)
    - ServiceMeshControlPlan
  - [Openshift Serverless](https://docs.openshift.com/serverless/1.29/install/install-serverless-operator.html)
  - [OpenDataHub](https://opendatahub.io/docs/quick-installation/)

#### Enable User Workload Monitoring
~~~
apiVersion: v1
kind: ConfigMap
metadata:
  name: cluster-monitoring-config
  namespace: openshift-monitoring
data:
  config.yaml: |
    enableUserWorkload: true
~~~
#### Configure User Workload Monitoring
~~~
apiVersion: v1
kind: ConfigMap
metadata:
  name: user-workload-monitoring-config
  namespace: openshift-user-workload-monitoring
data:
  config.yaml: |
    prometheus:
      logLevel: debug 
      retention: 15d #Change as needed
~~~

## Reference
- https://github.com/ReToCode/knative-kserve#installation-with-istio--mesh
- https://knative.dev/docs/install/operator/knative-with-operators/#create-the-knative-serving-custom-resource
  
## Export Environment Variables
~~~
# You can choose odh or rhods here.
export TARGET_OPERATOR=odh
# brew is a registry where WIP images are published. You need to ask the tag to use and it changes for every build 
# export BREW_TAG=552986
~~~

## Prerequisite installation
~~~
source ./scripts/env.sh
export TARGET_OPERATOR_TYPE=$(getOpType $TARGET_OPERATOR)
export TARGET_OPERATOR_NS=$(getOpNS)
export KSERVE_OPERATOR_NS=$(getKserveNS)

git clone https://github.com/opendatahub-io/caikit-tgis-serving
cd caikit-tgis-serving/demo/kserve

# Install Service Mesh operators
oc apply -f custom-manifests/service-mesh/operators.yaml
sleep 30
oc wait --for=condition=ready pod -l name=istio-operator -n openshift-operators --timeout=300s
oc wait --for=condition=ready pod -l name=jaeger-operator -n openshift-operators --timeout=300s
oc wait --for=condition=ready pod -l name=kiali-operator -n openshift-operators --timeout=300s

# Create an istio instance
oc create ns istio-system
oc apply -f custom-manifests/service-mesh/smcp.yaml
sleep 30
oc wait --for=condition=ready pod -l app=istiod -n istio-system --timeout=300s
oc wait --for=condition=ready pod -l app=istio-ingressgateway -n istio-system --timeout=300s
oc wait --for=condition=ready pod -l app=istio-egressgateway -n istio-system --timeout=300s
oc wait --for=condition=ready pod -l app=jaeger -n istio-system --timeout=300s

# kserve/knative
oc create ns ${KSERVE_OPERATOR_NS}
oc create ns knative-serving
oc -n istio-system apply -f custom-manifests/service-mesh/smmr-${TARGET_OPERATOR_TYPE}.yaml 
oc apply -f custom-manifests/service-mesh/peer-authentication.yaml
oc apply -f custom-manifests/service-mesh/peer-authentication-${TARGET_OPERATOR_TYPE}.yaml 
# we need this because of https://access.redhat.com/documentation/en-us/openshift_container_platform/4.12/html/serverless/serving#serverless-domain-mapping-custom-tls-cert_domain-mapping-custom-tls-cert

oc apply -f custom-manifests/serverless/operators.yaml
sleep 30
oc wait --for=condition=ready pod -l name=knative-openshift -n openshift-serverless --timeout=300s
oc wait --for=condition=ready pod -l name=knative-openshift-ingress -n openshift-serverless --timeout=300s
oc wait --for=condition=ready pod -l name=knative-operator -n openshift-serverless --timeout=300s

# Create a Knative Serving installation
oc apply -f custom-manifests/serverless/knativeserving-istio.yaml
sleep 15
oc wait --for=condition=ready pod -l app=controller -n knative-serving --timeout=300s
oc wait --for=condition=ready pod -l app=net-istio-controller -n knative-serving --timeout=300s
oc wait --for=condition=ready pod -l app=net-istio-webhook -n knative-serving --timeout=300s
oc wait --for=condition=ready pod -l app=autoscaler-hpa -n knative-serving --timeout=300s
oc wait --for=condition=ready pod -l app=domain-mapping -n knative-serving --timeout=300s
oc wait --for=condition=ready pod -l app=webhook -n knative-serving --timeout=300s
oc wait --for=condition=ready pod -l app=activator -n knative-serving --timeout=300s
oc wait --for=condition=ready pod -l app=autoscaler -n knative-serving --timeout=300s

# Generate wildcard cert for a gateway.
export BASE_DIR=/tmp/kserve
export BASE_CERT_DIR=${BASE_DIR}/certs
export DOMAIN_NAME=$(oc get ingresses.config.openshift.io cluster -o jsonpath='{.spec.domain}' | awk -F'.' '{print $(NF-1)"."$NF}')
export COMMON_NAME=$(oc get ingresses.config.openshift.io cluster -o jsonpath='{.spec.domain}'|sed 's/apps.//')

mkdir ${BASE_DIR}
mkdir ${BASE_CERT_DIR}

## Generate wildcard cert using openssl
./scripts/generate-wildcard-certs.sh ${BASE_CERT_DIR} ${DOMAIN_NAME} ${COMMON_NAME}

# Create the Knative gateways
oc create secret tls wildcard-certs --cert=${BASE_CERT_DIR}/wildcard.crt --key=${BASE_CERT_DIR}/wildcard.key -n istio-system
oc apply -f custom-manifests/serverless/gateways.yaml

#Apply istio monitoring resources 
oc apply -f ./custom-manifests/service-mesh/istiod-monitor.yaml 
oc apply -f ./custom-manifests/service-mesh/istio-proxies-monitor.yaml 

#Apply clusterrole to allow prometheus access 
oc apply -f ./custom-manifests/metrics/kserve-prometheus-k8s.yaml
~~~

## Brew Registry (optional)

**Note** If you don't use brew regsitry, you can ignore this part.
~~~
# Create a catalogsource for brew registry
sed "s/<%brew_tag%>/$BREW_TAG/g" custom-manifests/brew/catalogsource.yaml |oc apply -f -
 
~~~
<<<<<<< HEAD

## Deploy KServe with OpenDataHub Operator
~~~
oc create ns ${TARGET_OPERATOR_NS}
oc create -f custom-manifests/opendatahub/${TARGET_OPERATOR}-operators-2.0.yaml
# For preview RHODS in brew registry, use this
# oc apply -f custom-manifests/opendatahub/brew-operators-2.0.yaml

oc wait --for=condition=ready pod -l name=rhods-operator -n ${TARGET_OPERATOR_NS} --timeout=300s 

oc create -f custom-manifests/opendatahub/kserve-dsc.yaml
=======
To enable automatic enabling of metrics for deployed models, deploy odh-model-controller 
~~~
oc create -f custom-manifests/opendatahub/kfdef-odh-model-controller.yaml
>>>>>>> 4c8c031b
~~~

## Deploy Minio for example LLM model

If you have your model in another S3-like object storage (e.g., AWS S3), you can skip this step.
~~~
ACCESS_KEY_ID=THEACCESSKEY
SECRET_ACCESS_KEY=$(openssl rand -hex 32)
MINIO_NS=minio

oc new-project ${MINIO_NS}
sed "s/<accesskey>/$ACCESS_KEY_ID/g"  ./custom-manifests/minio/minio.yaml | sed "s+<secretkey>+$SECRET_ACCESS_KEY+g" | tee ./minio-current.yaml | oc -n ${MINIO_NS} apply -f -
sed "s/<accesskey>/$ACCESS_KEY_ID/g" ./custom-manifests/minio/minio-secret.yaml | sed "s+<secretkey>+$SECRET_ACCESS_KEY+g" |sed "s/<minio_ns>/$MINIO_NS/g" | tee ./minio-secret-current.yaml | oc -n ${MINIO_NS} apply -f - 

sed "s/<minio_ns>/$MINIO_NS/g" ./custom-manifests/minio/serviceaccount-minio.yaml | tee ./serviceaccount-minio-current.yaml | oc -n ${MINIO_NS} apply -f - 
~~~

## Deploy flan-t5-small model with Caikit+TGIS Serving runtime

If you have installed prerequisites(servicemesh,serverless,kserve and minio), you can start here.
~~~
export TEST_NS=kserve-demo
oc new-project ${TEST_NS}
~~~

### Create Caikit ServingRuntime
~~~
oc apply -f ./custom-manifests/caikit/caikit-servingruntime.yaml -n ${TEST_NS}
~~~

### Deploy example model(flan-t5-samll)
You have your model in another S3-like object storage (e.g., AWS S3), you can change according the connection data in the minio-secret.yaml and serviceaccount-minio.yaml from caikit-tgis-serving/demo/kserve/custom-manifests/minio/ path
~~~
oc apply -f ./minio-secret-current.yaml -n ${TEST_NS} 
oc create -f ./serviceaccount-minio-current.yaml -n ${TEST_NS}

oc apply -f ./custom-manifests/caikit/caikit-isvc.yaml -n ${TEST_NS}
~~~

### gRPC Test
Ensure http2 protocol is enabled in the cluster
~~~
oc get ingresses.config/cluster -ojson | grep ingress.operator.openshift.io/default-enable-http2
~~~

If the annotation is either set to false or not present, enable it:
~~~
oc annotate ingresses.config/cluster ingress.operator.openshift.io/default-enable-http2=true
~~~

If everything is set fine, you can run the following grpcurl command:
~~~
export KSVC_HOSTNAME=$(oc get ksvc caikit-example-isvc-predictor -n ${TEST_NS} -o jsonpath='{.status.url}' | cut -d'/' -f3)
grpcurl -insecure -d '{"text": "At what temperature does liquid Nitrogen boil?"}' -H "mm-model-id: flan-t5-small-caikit" ${KSVC_HOSTNAME}:443 caikit.runtime.Nlp.NlpService/TextGenerationTaskPredict
~~~
The expected answer is something similar to:
~~~
{
  "generated_token_count": "5",
  "text": "74 degrees F",
  "stop_reason": "EOS_TOKEN",
  "producer_id": {
    "name": "Text Generation",
    "version": "0.1.0"
  }
}
~~~

This is a streaming test call:
~~~
echo
echo "Testing streams of token"
echo

grpcurl -insecure -d '{"text": "At what temperature does liquid Nitrogen boil?"}' -H "mm-model-id: flan-t5-small-caikit" ${KSVC_HOSTNAME}:443 caikit.runtime.Nlp.NlpService/ServerStreamingTextGenerationTaskPredict
~~~

The expected answer is something similar to:
~~~
{
  "details": {
    
  }
}
{
  "tokens": [
    {
      "text": "▁",
      "logprob": -1.599083423614502
    }
  ],
  "details": {
    "generated_tokens": 1
  }
}
{
  "generated_text": "74",
  "tokens": [
    {
      "text": "74",
      "logprob": -3.3622500896453857
    }
  ],
  "details": {
    "generated_tokens": 2
  }
}
....
~~~


## Verifying Caikit Metrics

[Prerequisites](#enable-metrics-for-caikit-serving)

- Navigate to Openshift Console --> Observe --> Metrics
  - Search for any `caikit_*` metric and verify values exist  
  - Search for any `tgi_*` metric and verify values exist
  - Search for any `istio_*` metric and verify values exist  

All caikit produced metrics should successfully show up in Openshift UserWorkload Monitoring now

---
**Tip.**

*Deploy KServe with OpenDataHub manifests for test purpose.*
~~~
# KServe Kfdef
git clone git@github.com:opendatahub-io/odh-manifests.git
rm -rf  custom-manifests/opendatahub/.cache  custom-manifests/opendatahub/kustomize /tmp/odh-manifests.gzip
tar czvf /tmp/odh-manifests.gzip odh-manifests
kfctl build -V -f custom-manifests/opendatahub/kfdef-kserve.yaml -d | oc create -n kserve -f -
~~~<|MERGE_RESOLUTION|>--- conflicted
+++ resolved
@@ -142,7 +142,6 @@
 sed "s/<%brew_tag%>/$BREW_TAG/g" custom-manifests/brew/catalogsource.yaml |oc apply -f -
  
 ~~~
-<<<<<<< HEAD
 
 ## Deploy KServe with OpenDataHub Operator
 ~~~
@@ -151,14 +150,15 @@
 # For preview RHODS in brew registry, use this
 # oc apply -f custom-manifests/opendatahub/brew-operators-2.0.yaml
 
+sleep 10
 oc wait --for=condition=ready pod -l name=rhods-operator -n ${TARGET_OPERATOR_NS} --timeout=300s 
 
 oc create -f custom-manifests/opendatahub/kserve-dsc.yaml
-=======
+~~~
+
 To enable automatic enabling of metrics for deployed models, deploy odh-model-controller 
 ~~~
 oc create -f custom-manifests/opendatahub/kfdef-odh-model-controller.yaml
->>>>>>> 4c8c031b
 ~~~
 
 ## Deploy Minio for example LLM model
