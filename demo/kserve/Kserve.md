# KServe with Caikit + TGIS runtime

## Prerequisite
- Openshift Cluster 
  - This doc is written based on ROSA cluster
- CLI tools
  - oc cli

- [Installed operators](#prerequisite-installation)
  - [Kiali](https://docs.openshift.com/container-platform/4.13/service_mesh/v2x/installing-ossm.html)
  - [Red Hat OpenShift distributed tracing platform](https://docs.openshift.com/container-platform/4.13/service_mesh/v2x/installing-ossm.html)
  - [Red Hat OpenShift Service Mesh](https://docs.openshift.com/container-platform/4.13/service_mesh/v2x/installing-ossm.html)
    - ServiceMeshControlPlan
  - [Openshift Serverless](https://docs.openshift.com/serverless/1.29/install/install-serverless-operator.html)
  - [OpenDataHub](https://opendatahub.io/docs/quick-installation/)

## Reference
- https://github.com/ReToCode/knative-kserve#installation-with-istio--mesh
- https://knative.dev/docs/install/operator/knative-with-operators/#create-the-knative-serving-custom-resource
  
## Prerequisite installation
~~~
git clone https://github.com/opendatahub-io/caikit-tgis-serving
cd caikit-tgis-serving/demo/kserve

# Install Service Mesh operators
oc apply -f custom-manifests/service-mesh/operators.yaml
sleep 30
oc wait --for=condition=ready pod -l name=istio-operator -n openshift-operators --timeout=300s
oc wait --for=condition=ready pod -l name=jaeger-operator -n openshift-operators --timeout=300s
oc wait --for=condition=ready pod -l name=kiali-operator -n openshift-operators --timeout=300s

# Create an istio instance
oc create ns istio-system
oc apply -f custom-manifests/service-mesh/smcp.yaml
sleep 30
oc wait --for=condition=ready pod -l app=istiod -n istio-system --timeout=300s
oc wait --for=condition=ready pod -l app=prometheus -n istio-system --timeout=300s
oc wait --for=condition=ready pod -l app=istio-ingressgateway -n istio-system --timeout=300s
oc wait --for=condition=ready pod -l app=istio-egressgateway -n istio-system --timeout=300s
oc wait --for=condition=ready pod -l app=jaeger -n istio-system --timeout=300s

# kserve/knative
oc create ns kserve
oc create ns knative-serving
sed "s/<test_ns>/$TEST_NS/g" custom-manifests/service-mesh/smmr.yaml | tee ./smmr-current.yaml | oc -n istio-system apply -f -
sed "s/<test_ns>/$TEST_NS/g" custom-manifests/service-mesh/peer-authentication.yaml | tee ./peer-authentication-current.yaml | oc apply -f -
# we need this because of https://access.redhat.com/documentation/en-us/openshift_container_platform/4.12/html/serverless/serving#serverless-domain-mapping-custom-tls-cert_domain-mapping-custom-tls-cert

oc apply -f custom-manifests/serverless/operators.yaml
sleep 30
oc wait --for=condition=ready pod -l name=knative-openshift -n openshift-serverless --timeout=300s
oc wait --for=condition=ready pod -l name=knative-openshift-ingress -n openshift-serverless --timeout=300s
oc wait --for=condition=ready pod -l name=knative-operator -n openshift-serverless --timeout=300s

# Create a Knative Serving installation
oc apply -f custom-manifests/serverless/knativeserving-istio.yaml
sleep 15
oc wait --for=condition=ready pod -l app=controller -n knative-serving --timeout=300s
oc wait --for=condition=ready pod -l app=net-istio-controller -n knative-serving --timeout=300s
oc wait --for=condition=ready pod -l app=net-istio-webhook -n knative-serving --timeout=300s
oc wait --for=condition=ready pod -l app=autoscaler-hpa -n knative-serving --timeout=300s
oc wait --for=condition=ready pod -l app=domain-mapping -n knative-serving --timeout=300s
oc wait --for=condition=ready pod -l app=webhook -n knative-serving --timeout=300s
oc wait --for=condition=ready pod -l app=activator -n knative-serving --timeout=300s
oc wait --for=condition=ready pod -l app=autoscaler -n knative-serving --timeout=300s

# Generate wildcard cert for a gateway.
export BASE_DIR=/tmp/certs
export DOMAIN_NAME=$(oc get ingresses.config.openshift.io cluster -o jsonpath='{.spec.domain}' | awk -F'.' '{print $(NF-1)"."$NF}')
export COMMON_NAME=$(oc get ingresses.config.openshift.io cluster -o jsonpath='{.spec.domain}'|sed 's/apps.//')

mkdir ${BASE_DIR}

## Generate wildcard cert using openssl
./scripts/generate-wildcard-certs.sh ${BASE_DIR} ${DOMAIN_NAME} ${COMMON_NAME}

# Create the Knative gateways
oc create secret tls wildcard-certs --cert=${BASE_DIR}/wildcard.crt --key=${BASE_DIR}/wildcard.key -n istio-system
oc apply -f custom-manifests/serverless/gateways.yaml
~~~

## Deploy KServe with OpenDataHub Operator
~~~
oc create -f custom-manifests/opendatahub/operators.yaml
sleep 30
oc create -f custom-manifests/opendatahub/kfdef-kserve-op.yaml
~~~

<<<<<<< HEAD
## Deploy Minio for example LLM model
=======
## Enable metrics for caikit serving

Note: We are currently enabling metrics by setting a port-level `permissive` mTLS to be able to scrape caikit metrics from the 8086 port of `kserve-container`
### Prerequisites
*cluster-admin is needed to enable user-workload-monitoring*
#### Enable User Workload Monitoring
~~~
apiVersion: v1
kind: ConfigMap
metadata:
  name: cluster-monitoring-config
  namespace: openshift-monitoring
data:
  config.yaml: |
    enableUserWorkload: true
~~~
#### Configure User Workload Monitoring
~~~
apiVersion: v1
kind: ConfigMap
metadata:
  name: user-workload-monitoring-config
  namespace: openshift-user-workload-monitoring
data:
  config.yaml: |
    prometheus:
      logLevel: debug 
      retention: 15d #Change as needed
~~~
### Adding resources to configure monitoring

*Resources are created assuming the inferenceservice is deployed in `kserve-demo`. Change files accordingly if the inferenceservice namespace is different*

```
oc apply -f ./custom-manifests/metrics/networkpolicy-uwm.yaml
```
Edit the `peerauthentication-caikit-metrics` file to apply the appropriate `matchLabel` according to your `serving.knative.dev/service` label

```
oc apply -f ./custom-manifests/metrics/peerauthentication-caikit-metrics.yaml
```
```
oc apply -f ./custom-manifests/metrics/caikit-metrics-service.yaml
oc apply -f ./custom-manifests/metrics/caikit-metrics-servicemonitor.yaml
```


## Deploy flan-t5-small model with Caikit+TGIS Serving runtime
>>>>>>> 92001ad1
~~~
ACCESS_KEY_ID=THEACCESSKEY
SECRET_ACCESS_KEY=$(openssl rand -hex 32)
MINIO_NS=minio

oc new-project ${MINIO_NS}
sed "s/<accesskey>/$ACCESS_KEY_ID/g"  ./custom-manifests/minio/minio.yaml | sed "s+<secretkey>+$SECRET_ACCESS_KEY+g" | tee ./minio-current.yaml | oc -n ${MINIO_NS} apply -f -
sed "s/<accesskey>/$ACCESS_KEY_ID/g" ./custom-manifests/minio/minio-secret.yaml | sed "s+<secretkey>+$SECRET_ACCESS_KEY+g" |sed "s/<minio_ns>/$MINIO_NS/g" | tee ./minio-secret-current.yaml | oc -n ${MINIO_NS} apply -f - 

sed "s/<minio_ns>/$MINIO_NS/g" ./custom-manifests/minio/serviceaccount-minio.yaml | tee ./serviceaccount-minio-current.yaml 
~~~

## Deploy flan-t5-small model with Caikit+TGIS Serving runtime

If you have installed prerequisites(servicemesh,serverless,kserve and minio), you can start here.

### Setup ISTIO configuration for the test demo namespace
~~~
export TEST_NS=kserve-demo
oc new-project ${TEST_NS}
sed "s/<test_ns>/$TEST_NS/g" custom-manifests/service-mesh/smmr-test-ns.yaml | tee ./smmr-current.yaml | oc -n istio-system apply -f -
sed "s/<test_ns>/$TEST_NS/g" custom-manifests/service-mesh/peer-authentication-tests-ns.yaml | tee ./peer-authentication-test-ns-current.yaml | oc apply -f -
# we need this because of https://access.redhat.com/documentation/en-us/openshift_container_platform/4.12/html/serverless/serving#serverless-domain-mapping-custom-tls-cert_domain-mapping-custom-tls-cert
~~~

### Create Caikit ServingRuntime
~~~
oc apply -f ./custom-manifests/caikit/caikit-servingruntime.yaml
~~~
### Deploy example model(flan-t5-samll)
~~~
oc apply -f ./minio-secret-current.yaml 
oc create -f ./serviceaccount-minio-current.yaml

oc apply -f ./custom-manifests/caikit/caikit-isvc.yaml -n ${TEST_NS}
~~~

### gRPC Test
~~~
export KSVC_HOSTNAME=$(oc get ksvc caikit-example-isvc-predictor -o jsonpath='{.status.url}' | cut -d'/' -f3)
grpcurl -insecure -d '{"text": "At what temperature does liquid Nitrogen boil?"}' -H "mm-model-id: flan-t5-small-caikit" ${KSVC_HOSTNAME}:443 caikit.runtime.Nlp.NlpService/TextGenerationTaskPredict
~~~

## Verifying Caikit Metrics

[Prerequisites](#enable-metrics-for-caikit-serving)

- Navigate to Openshift Console --> Observe --> Targets
  - Search by Label `namespace=kserve-demo`
  - Verify `caikit-example-isvc-predictor-default-sm` has `status : up`
- Navigate to Openshift Console --> Observe --> Metrics
  - Search for `predict_caikit_library_duration_seconds_created` and verify metric values exist

All caikit produced metrics should successfully show up in Openshift UserWorkload Monitoring now

---
**Tip.**

*Deploy KServe with OpenDataHub manifests for test purpose.*
~~~
# KServe Kfdef
git clone git@github.com:opendatahub-io/odh-manifests.git
rm -rf  custom-manifests/opendatahub/.cache  custom-manifests/opendatahub/kustomize /tmp/odh-manifests.gzip
tar czvf /tmp/odh-manifests.gzip odh-manifests
kfctl build -V -f custom-manifests/opendatahub/kfdef-kserve.yaml -d | oc create -n kserve -f -
~~~<|MERGE_RESOLUTION|>--- conflicted
+++ resolved
@@ -87,9 +87,6 @@
 oc create -f custom-manifests/opendatahub/kfdef-kserve-op.yaml
 ~~~
 
-<<<<<<< HEAD
-## Deploy Minio for example LLM model
-=======
 ## Enable metrics for caikit serving
 
 Note: We are currently enabling metrics by setting a port-level `permissive` mTLS to be able to scrape caikit metrics from the 8086 port of `kserve-container`
@@ -136,9 +133,8 @@
 oc apply -f ./custom-manifests/metrics/caikit-metrics-servicemonitor.yaml
 ```
 
-
-## Deploy flan-t5-small model with Caikit+TGIS Serving runtime
->>>>>>> 92001ad1
+## Deploy Minio for example LLM model
+
 ~~~
 ACCESS_KEY_ID=THEACCESSKEY
 SECRET_ACCESS_KEY=$(openssl rand -hex 32)
@@ -156,6 +152,7 @@
 If you have installed prerequisites(servicemesh,serverless,kserve and minio), you can start here.
 
 ### Setup ISTIO configuration for the test demo namespace
+
 ~~~
 export TEST_NS=kserve-demo
 oc new-project ${TEST_NS}
@@ -165,10 +162,13 @@
 ~~~
 
 ### Create Caikit ServingRuntime
+
 ~~~
 oc apply -f ./custom-manifests/caikit/caikit-servingruntime.yaml
 ~~~
+
 ### Deploy example model(flan-t5-samll)
+
 ~~~
 oc apply -f ./minio-secret-current.yaml 
 oc create -f ./serviceaccount-minio-current.yaml
