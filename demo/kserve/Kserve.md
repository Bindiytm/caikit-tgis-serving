--- conflicted
+++ resolved
@@ -119,52 +119,7 @@
 oc create -f custom-manifests/opendatahub/kfdef-kserve-op.yaml
 ~~~
 
-<<<<<<< HEAD
-=======
-## Enable metrics for caikit serving
-
-Note: We are currently enabling metrics by setting a port-level `permissive` mTLS to be able to scrape caikit metrics from the 8086 port of `kserve-container`
-### Prerequisites
-*cluster-admin is needed to enable user-workload-monitoring*
-#### Enable User Workload Monitoring
-~~~
-apiVersion: v1
-kind: ConfigMap
-metadata:
-  name: cluster-monitoring-config
-  namespace: openshift-monitoring
-data:
-  config.yaml: |
-    enableUserWorkload: true
-~~~
-#### Configure User Workload Monitoring
-~~~
-apiVersion: v1
-kind: ConfigMap
-metadata:
-  name: user-workload-monitoring-config
-  namespace: openshift-user-workload-monitoring
-data:
-  config.yaml: |
-    prometheus:
-      logLevel: debug 
-      retention: 15d #Change as needed
-~~~
-### Adding resources to configure monitoring
-```
-oc apply -f ./custom-manifests/metrics/networkpolicy-uwm.yaml -n ${TEST_NS}
-```
-Edit the `peerauthentication-caikit-metrics` file to apply the appropriate `matchLabel` according to your `serving.knative.dev/service` label
-
-```
-oc apply -f ./custom-manifests/metrics/peerauthentication-caikit-metrics.yaml -n ${TEST_NS}
-```
-```
-oc apply -f ./custom-manifests/metrics/caikit-metrics-service.yaml -n ${TEST_NS}
-oc apply -f ./custom-manifests/metrics/caikit-metrics-servicemonitor.yaml -n ${TEST_NS}
-```
-
->>>>>>> 2d669a8d
+
 ## Deploy Minio for example LLM model
 
 If you have your model in another S3-like object storage (e.g., AWS S3), you can skip this step.
@@ -189,17 +144,13 @@
 ~~~
 export TEST_NS=kserve-demo
 oc new-project ${TEST_NS}
-<<<<<<< HEAD
 sed "s/<test_ns>/$TEST_NS/g" custom-manifests/service-mesh/smmr-test-ns.yaml | tee ./smmr-current.yaml | oc -n istio-system apply -f -
+oc patch smmr/default -n istio-system --type='json' -p="[{'op': 'add', 'path': '/spec/members/-', 'value': \"$TEST_NS\"}]"
 ~~~
 To enable metrics, the PeerAuthentication needs the appropriate service label for `matchLabel`. The expected service label is `<isvc-name>-predictor-default`
 The existing file has been configured to work with the example isvc in this repo.
 ~~~
-sed "s/<test_ns>/$TEST_NS/g" custom-manifests/service-mesh/peer-authentication-tests-ns.yaml | tee ./peer-authentication-test-ns-current.yaml | oc apply -f -
-=======
-oc patch smmr/default -n istio-system --type='json' -p="[{'op': 'add', 'path': '/spec/members/-', 'value': \"$TEST_NS\"}]"
 sed "s/<test_ns>/$TEST_NS/g" custom-manifests/service-mesh/peer-authentication-test-ns.yaml | tee ./peer-authentication-test-ns-current.yaml | oc apply -f -
->>>>>>> 2d669a8d
 # we need this because of https://access.redhat.com/documentation/en-us/openshift_container_platform/4.12/html/serverless/serving#serverless-domain-mapping-custom-tls-cert_domain-mapping-custom-tls-cert
 # oc apply -f custom-manifests/metrics/networkpolicy-uwm.yaml -n ${TEST_NS}
 ~~~
