#!/bin/bash
# Environment variables
# - CHECK_UWM: Set this to "false", if you want to skip the User Workload Configmap check message
# - TARGET_OPERATOR: Set this among odh, rhods or brew, if you want to skip the question in the script.
set -o pipefail
set -o nounset
set -o errtrace
# set -x   #Uncomment this to debug script.

source "$(dirname "$(realpath "$0")")/../env.sh"
source "$(dirname "$(realpath "$0")")/../utils.sh"
if [[ -n ${CHECK_UWM} && ${CHECK_UWM} == "false" ]]
then
  input="y"
else
  echo "** Check User Workload Configmap for Kserve metrics before you execute this script **"
  echo 
  cat <<EOF

  $ oc get cm cluster-monitoring-config -n openshift-monitoring -o yaml

  apiVersion: v1
  kind: ConfigMap
  metadata:
    name: cluster-monitoring-config
    namespace: openshift-monitoring
  data:
    config.yaml: |
      enableUserWorkload: true    #<==== Check this part

  ---

  $ oc get cm user-workload-monitoring-config -n openshift-user-workload-monitoring -o yaml

  apiVersion: v1
  kind: ConfigMap
  metadata:
    name: user-workload-monitoring-config
    namespace: openshift-user-workload-monitoring
  data:
    config.yaml: |
      prometheus:
        logLevel: debug 
        retention: 15d #Change as needed  <==Check this
EOF

  echo
  read -p "Have you checked if user workload configmap is set correctly? (then enter 'y')" input
fi

if [ "$input" != "y" ];
then
    echo "ERROR: Please check the configmap and execute this script again"
    exit 1
fi

if [[ ! -n ${TARGET_OPERATOR} ]]
then
  read -p "TARGET_OPERATOR is not set. Is it for odh or rhods or brew?" input_target_op
  if [[ $input_target_op == "odh" || $input_target_op == "rhods" || $input_target_op == "brew" ]]
  then
    export TARGET_OPERATOR=$input_target_op
    export TARGET_OPERATOR_TYPE=$(getOpType $input_target_op)
  else 
    echo "[ERR] Only 'odh' or 'rhods' or 'brew' can be entered"
    exit 1
  fi
else      
  export TARGET_OPERATOR_TYPE=$(getOpType $TARGET_OPERATOR)
fi

if [[ ${TARGET_OPERATOR_TYPE} == 'brew' ]] && [[ ! -n ${BREW_TAG} ]]
then
  read -p "BREW_TAG is not set, what is BREW_TAG?" brew_tag
  if [[ $brew_tag =~ ^[0-9]+$ ]]
  then
    export BREW_TAG=$brew_tag
  else 
    echo "[ERR] BREW_TAG must be number only"
    exit 1
  fi      
fi

export KSERVE_OPERATOR_NS=$(getKserveNS)
export TARGET_OPERATOR_NS=$(getOpNS ${TARGET_OPERATOR_TYPE})
echo
echo "Let's install KServe"


if [[ ! -d ${BASE_DIR} ]]
then
  mkdir ${BASE_DIR}
fi

if [[ ! -d ${BASE_CERT_DIR} ]]
then
  mkdir ${BASE_CERT_DIR}
fi

# Install Service Mesh operators
echo "[INFO] Install Service Mesh operators"
echo
oc apply -f custom-manifests/service-mesh/operators.yaml

wait_for_csv_installed servicemeshoperator openshift-operators
wait_for_csv_installed kiali-operator openshift-operators
wait_for_csv_installed jaeger-operator openshift-operators
oc wait --for=condition=ready pod -l name=istio-operator -n openshift-operators --timeout=300s
oc wait --for=condition=ready pod -l name=jaeger-operator -n openshift-operators --timeout=300s
oc wait --for=condition=ready pod -l name=kiali-operator -n openshift-operators --timeout=300s

# Create an istio instance
echo
echo "[INFO] Create an istio instance"
echo
oc create ns istio-system -oyaml --dry-run=client | oc apply -f-
oc::wait::object::availability "oc get project istio-system" 2 60

oc apply -f custom-manifests/service-mesh/smcp.yaml
wait_for_pods_ready "app=istiod" "istio-system"
wait_for_pods_ready "app=istio-ingressgateway" "istio-system"
wait_for_pods_ready "app=istio-egressgateway" "istio-system"
wait_for_pods_ready "app=jaeger" "istio-system"

oc wait --for=condition=ready pod -l app=istiod -n istio-system --timeout=300s
oc wait --for=condition=ready pod -l app=istio-ingressgateway -n istio-system --timeout=300s
oc wait --for=condition=ready pod -l app=istio-egressgateway -n istio-system --timeout=300s
oc wait --for=condition=ready pod -l app=jaeger -n istio-system --timeout=300s

# kserve/knative
echo
echo "[INFO]Update SMMR"
echo
if [[ ${TARGET_OPERATOR_TYPE} == "odh" ]];
then
  oc create ns opendatahub -oyaml --dry-run=client | oc apply -f-
  oc::wait::object::availability "oc get project opendatahub" 2 60
else
  oc create ns redhat-ods-applications -oyaml --dry-run=client | oc apply -f-
  oc::wait::object::availability "oc get project redhat-ods-applications" 2 60
fi
oc create ns knative-serving -oyaml --dry-run=client | oc apply -f-
oc::wait::object::availability "oc get project knative-serving" 2 60

oc apply -f custom-manifests/service-mesh/smmr-${TARGET_OPERATOR_TYPE}.yaml
oc apply -f custom-manifests/service-mesh/peer-authentication.yaml
oc apply -f custom-manifests/service-mesh/peer-authentication-${TARGET_OPERATOR_TYPE}.yaml 
# we need this because of https://access.redhat.com/documentation/en-us/openshift_container_platform/4.12/html/serverless/serving#serverless-domain-mapping-custom-tls-cert_domain-mapping-custom-tls-cert

echo
echo "[INFO] Install Serverless Operator"
echo
oc apply -f custom-manifests/serverless/operators.yaml
wait_for_csv_installed serverless-operator openshift-serverless

wait_for_pods_ready "name=knative-openshift" "openshift-serverless"
wait_for_pods_ready "name=knative-openshift-ingress" "openshift-serverless"
wait_for_pods_ready "name=knative-operator" "openshift-serverless"
oc wait --for=condition=ready pod -l name=knative-openshift -n openshift-serverless --timeout=300s
oc wait --for=condition=ready pod -l name=knative-openshift-ingress -n openshift-serverless --timeout=300s
oc wait --for=condition=ready pod -l name=knative-operator -n openshift-serverless --timeout=300s

# Create a Knative Serving installation
echo
echo "[INFO] Create a Knative Serving installation"
echo
oc apply -f custom-manifests/serverless/knativeserving-istio.yaml

wait_for_pods_ready "app=controller" "knative-serving"
wait_for_pods_ready "app=net-istio-controller" "knative-serving"
wait_for_pods_ready "app=net-istio-webhook" "knative-serving"
wait_for_pods_ready "app=autoscaler-hpa" "knative-serving"
wait_for_pods_ready "app=domain-mapping" "knative-serving"
wait_for_pods_ready "app=webhook" "knative-serving"
oc delete pod -n knative-serving -l app=activator --force --grace-period=0
oc delete pod -n knative-serving -l app=autoscaler --force --grace-period=0
wait_for_pods_ready "app=activator" "knative-serving"
wait_for_pods_ready "app=autoscaler" "knative-serving"

oc wait --for=condition=ready pod -l app=controller -n knative-serving --timeout=300s
oc wait --for=condition=ready pod -l app=net-istio-controller -n knative-serving --timeout=300s
oc wait --for=condition=ready pod -l app=net-istio-webhook -n knative-serving --timeout=300s
oc wait --for=condition=ready pod -l app=autoscaler-hpa -n knative-serving --timeout=300s
oc wait --for=condition=ready pod -l app=domain-mapping -n knative-serving --timeout=300s
oc wait --for=condition=ready pod -l app=webhook -n knative-serving --timeout=300s
oc wait --for=condition=ready pod -l app=activator -n knative-serving --timeout=300s
oc wait --for=condition=ready pod -l app=autoscaler -n knative-serving --timeout=300s

# Generate wildcard cert for a gateway.
export DOMAIN_NAME=$(oc get ingresses.config.openshift.io cluster -o jsonpath='{.spec.domain}' | awk -F'.' '{print $(NF-1)"."$NF}')
export COMMON_NAME=$(oc get ingresses.config.openshift.io cluster -o jsonpath='{.spec.domain}')

# cd ${BASE_CERT_DIR}
## Generate wildcard cert using openssl
echo
echo "[INFO] Generate wildcard cert using openssl"
echo
bash -x ./scripts/generate-wildcard-certs.sh ${BASE_CERT_DIR} ${DOMAIN_NAME} ${COMMON_NAME}

# Create the Knative gateways
oc create secret tls wildcard-certs --cert=${BASE_CERT_DIR}/wildcard.crt --key=${BASE_CERT_DIR}/wildcard.key -n istio-system
oc apply -f custom-manifests/serverless/gateways.yaml

# Create brew catalogsource
if [[ ${TARGET_OPERATOR} == "brew" ]];
then
  echo
  echo "[INFO] Create catalogsource for brew registry"
  echo
  sed "s/<%brew_tag%>/$BREW_TAG/g" custom-manifests/brew/catalogsource.yaml |oc apply -f -

  wait_for_pods_ready "olm.catalogSource=rhods-catalog-dev" "openshift-marketplace"
  oc wait --for=condition=ready pod -l olm.catalogSource=rhods-catalog-dev -n openshift-marketplace --timeout=60s  
fi

# Deploy odh/rhods operator
echo
echo "[INFO] Deploy odh/rhods operator"
echo
if [[ ${TARGET_OPERATOR_TYPE} == "rhods" ]];
then
  oc create ns ${TARGET_OPERATOR_NS} -oyaml --dry-run=client | oc apply -f-  
  oc::wait::object::availability "oc get project ${TARGET_OPERATOR_NS} " 2 60
fi
oc create -f custom-manifests/opendatahub/${TARGET_OPERATOR}-operators-2.0.yaml

wait_for_pods_ready "name=rhods-operator" "${TARGET_OPERATOR_NS}"
oc wait --for=condition=ready pod -l name=rhods-operator -n ${TARGET_OPERATOR_NS} --timeout=300s 

echo
echo "[INFO] Deploy KServe"
echo
<<<<<<< HEAD
sleep 30
=======
>>>>>>> c20e0bd5
oc create -f custom-manifests/opendatahub/kserve-dsc.yaml<|MERGE_RESOLUTION|>--- conflicted
+++ resolved
@@ -230,8 +230,4 @@
 echo
 echo "[INFO] Deploy KServe"
 echo
-<<<<<<< HEAD
-sleep 30
-=======
->>>>>>> c20e0bd5
 oc create -f custom-manifests/opendatahub/kserve-dsc.yaml