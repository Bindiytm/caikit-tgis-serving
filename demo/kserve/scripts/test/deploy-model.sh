--- conflicted
+++ resolved
@@ -56,11 +56,7 @@
 
 ISVC_NAME=caikit-tgis-isvc"${INF_PROTO}"
 
-<<<<<<< HEAD
-if ! oc get isvc ${ISVC_NAME} --no-headers >/dev/null; then
-=======
 if oc get isvc ${ISVC_NAME} --no-headers >/dev/null; then
->>>>>>> ad2a7e5e
   echo "* The ISVC ${ISVC_NAME} already exists. Please remove it."
   exit 1
 fi
